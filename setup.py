"""
<<<<<<< HEAD
Pip package definition
=======
Pip setup script.
>>>>>>> afa41952
"""
from os import path

from setuptools import find_namespace_packages, setup

here = path.abspath(path.dirname(__file__))
# Get the long description from the README file
with open(path.join(here, "README.md"), encoding="utf-8") as f:
    long_description = f.read()

setup(
    # This is the name of your project. The first time you publish this
    # package, this name will be registered for you. It will determine how
    # users can install this project, e.g.:
    #
    # $ pip install sampleproject
    #
    # And where it will live on PyPI: https://pypi.org/project/sampleproject/
    #
    # There are some restrictions on what makes a valid project name
    # specification here:
    # https://packaging.python.org/specifications/core-metadata/#name
    name="gamma-common",
    # Versions should comply with PEP 440:
    # https://www.python.org/dev/peps/pep-0440/
    #
    # For a discussion on single-sourcing the version across setup.py and the
    # project code, see
    # https://packaging.python.org/en/latest/single_source_version.html
    version="1.0.0",  # Required
    # This is a one-line description or tagline of what your project does. This
    # corresponds to the "Summary" metadata field:
    # https://packaging.python.org/specifications/core-metadata/#summary
    description=(
        "Common utility functions, classes, and definitions used across "
        "Gamma's ALPHA suite"
    ),
    # This is an optional longer description of your project that represents
    # the body of text which users will see when they visit PyPI.
    #
    # Often, this is the same as your README, so you can just read it in from
    # that file directly (as we have already done above)
    #
    # This field corresponds to the "Description" metadata field:
    # https://packaging.python.org/specifications/core-metadata/#description-optional
    long_description=long_description,  # Optional
    # Denotes that our long_description is in Markdown; valid values are
    # text/plain, text/x-rst, and text/markdown
    #
    # Optional if long_description is written in reStructuredText (rst) but
    # required for plain-text or Markdown; if unspecified, "applications should
    # attempt to render [the long_description] as text/x-rst; charset=UTF-8 and
    # fall back to text/plain if it is not valid rst" (see link below)
    #
    # This field corresponds to the "Description-Content-Type" metadata field:
    # https://packaging.python.org/specifications/core-metadata/#description-content-type-optional
    long_description_content_type="text/markdown",  # Optional (see note above)
    # This should be a valid link to your project's main homepage.
    #
    # This field corresponds to the "Home-Page" metadata field:
    # https://packaging.python.org/specifications/core-metadata/#home-page-optional
    url="https://git.sourceai.io/alpha/gamma-common",  # Optional
    # This should be your name or the name of the organization which owns the
    # project.
    # author='The Python Packaging Authority',  # Optional
    # This should be a valid email address corresponding to the author listed
    # above.
    # author_email='pypa-dev@googlegroups.com',  # Optional
    # Classifiers help users find your project by categorizing it.
    #
    # For a list of valid classifiers, see https://pypi.org/classifiers/
    # classifiers=[  # Optional
    #    # How mature is this project? Common values are
    #    #   3 - Alpha
    #    #   4 - Beta
    #     #   5 - Production/Stable
    #     'Development Status :: 3 - Alpha',
    #
    #     # Indicate who your project is intended for
    #     'Intended Audience :: Developers',
    #     'Topic :: Software Development :: Build Tools',
    #
    #     # Pick your license as you wish
    #     'License :: OSI Approved :: MIT License',
    #
    #     # Specify the Python versions you support here. In particular, ensure
    #     # that you indicate whether you support Python 2, Python 3 or both.
    #     # These classifiers are *not* checked by 'pip install'. See instead
    #     # 'python_requires' below.
    #     'Programming Language :: Python :: 2',
    #     'Programming Language :: Python :: 2.7',
    #     'Programming Language :: Python :: 3',
    #     'Programming Language :: Python :: 3.5',
    #     'Programming Language :: Python :: 3.6',
    #     'Programming Language :: Python :: 3.7',
    # ],
    # This field adds keywords for your project which will appear on the
    # project page. What does your project relate to?
    #
    # Note that this is a string of words separated by whitespace, not a list.
    # keywords='sample setuptools development',  # Optional
    # You can just specify package directories manually here if your project is
    # simple. Or you can use find_packages().
    #
    # Alternatively, if you just want to distribute a single Python file, use
    # the `py_modules` argument instead as follows, which will expect a file
    # called `my_module.py` to exist:
    #
    #   py_modules=["my_module"],
    #
    # packages=find_packages(exclude=['contrib', 'docs', 'tests']),  # Required
    packages=find_namespace_packages(where="src"),
    package_dir={"": "src"},
    namespace_packages=["gamma"],
    # Specify which Python versions you support. In contrast to the
    # 'Programming Language' classifiers above, 'pip install' will check this
    # and refuse to install the project if the version does not match. If you
    # do not support Python 2, you can simplify this to '>=3.5' or similar, see
    # https://packaging.python.org/guides/distributing-packages-using-setuptools/#python-requires
    python_requires=">=3.6",
    # This field lists other packages that your project depends on to run.
    # Any package you put here will be installed by pip when your project is
    # installed, so they must be valid existing projects.
    #
    # For an analysis of "install_requires" vs pip's requirements files see:
    # https://packaging.python.org/en/latest/requirements.html
    install_requires=[
        "joblib>=0.13,<0.14",
        "pandas>=0.24,<0.25",
        "numpy>=1.16,<1.17",
        "rsa>=4.0.0,<4.1.0",
    ],
    # Optional
    # List additional groups of dependencies here (e.g. development
    # dependencies). Users will be able to install these using the "extras"
    # syntax, for example:
    #
    #   $ pip install sampleproject[dev]
    #
    # Similar to `install_requires` above, these must be valid existing
    # projects.
    # extras_require={  # Optional
    #    'dev': ['check-manifest'],
    #    'test': ['coverage'],
    # },
    # If there are data files included in your packages that need to be
    # installed, specify them here.
    #
    # If using Python 2.6 or earlier, then these have to be included in
    # MANIFEST.in as well.
    # package_data={  # Optional
    #    'sample': ['package_data.dat'],
    # },
    # Although 'package_data' is the preferred approach, in some case you may
    # need to place data files outside of your packages. See:
    # http://docs.python.org/3.4/distutils/setupscript.html#installing-additional-files
    #
    # In this case, 'data_file' will be installed into '<sys.prefix>/my_data'
    # data_files=[('my_data', ['data/data_file'])],  # Optional
    # To provide executable scripts, use entry points in preference to the
    # "scripts" keyword. Entry points provide cross-platform support and allow
    # `pip` to create the appropriate form of executable for the target
    # platform.
    #
    # For example, the following would provide a command called `sample` which
    # executes the function `main` from this package when invoked:
    # entry_points={  # Optional
    #    'console_scripts': [
    #        'sample=sample:main',
    #    ],
    # },
    # List additional URLs that are relevant to your project as a dict.
    #
    # This field corresponds to the "Project-URL" metadata fields:
    # https://packaging.python.org/specifications/core-metadata/#project-url-multiple-use
    #
    # Examples listed include a pattern for specifying where the package tracks
    # issues, where the source is hosted, where to say thanks to the package
    # maintainers, and where to support the project financially. The key is
    # what's used to render the link text on PyPI.
    # project_urls={  # Optional
    #    'Bug Reports': 'https://github.com/pypa/sampleproject/issues',
    #    'Funding': 'https://donate.pypi.org',
    #    'Say Thanks!': 'http://saythanks.io/to/example',
    #    'Source': 'https://github.com/pypa/sampleproject/',
    # },
)<|MERGE_RESOLUTION|>--- conflicted
+++ resolved
@@ -1,9 +1,5 @@
 """
-<<<<<<< HEAD
 Pip package definition
-=======
-Pip setup script.
->>>>>>> afa41952
 """
 from os import path
 
