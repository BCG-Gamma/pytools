--- conflicted
+++ resolved
@@ -4,10 +4,6 @@
 import numpy as np
 import pandas as pd
 import pytest
-<<<<<<< HEAD
-from lightgbm.sklearn import LGBMRegressor
-=======
->>>>>>> 78255c10
 from sklearn import datasets
 from sklearn.base import BaseEstimator
 from sklearn.compose import ColumnTransformer
@@ -31,12 +27,9 @@
     RankedModel,
 )
 from yieldengine.modeling.validation import CircularCrossValidator
-<<<<<<< HEAD
-=======
 import logging
 
 log = logging.getLogger(__name__)
->>>>>>> 78255c10
 
 
 @pytest.fixture
