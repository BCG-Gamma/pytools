"""
Drawing dendrograms
"""

import logging
<<<<<<< HEAD
from typing import NamedTuple, Type, List, Mapping
=======
from typing import List, Mapping, NamedTuple, Type
>>>>>>> f127ec1a

import numpy as np

from pytools.viz import Drawer
from pytools.viz.dendrogram._linkage import BaseNode, LinkageTree
from pytools.viz.dendrogram._style import (
    DendrogramHeatmapStyle,
    DendrogramReportStyle,
    DendrogramStyle,
)

log = logging.getLogger(__name__)


class _SubtreeInfo(NamedTuple):
    labels: List[str]
    weight: float


class DendrogramDrawer(Drawer[LinkageTree, DendrogramStyle]):
    """
    Class to draw a ``LinkageTree`` as a dendrogram.

    The class has a public method :meth:`~.draw` which draws the dendrogram.
    """

    _STYLES = {"matplot": DendrogramHeatmapStyle, "text": DendrogramReportStyle}

    @classmethod
    def _get_style_dict(cls) -> Mapping[str, Type[DendrogramStyle]]:
        return DendrogramDrawer._STYLES

    def _draw(self, data: LinkageTree) -> None:
        # draw the linkage tree

        node_weight = np.zeros(len(data), float)

        def _calculate_weights(n: BaseNode) -> (float, int):
            """calculate the weight of a node and number of leaves under it"""
            if n.is_leaf:
                weight = n.weight
                n_leaves = 1
            else:
                l, r = data.children(n)
                lw, ln = _calculate_weights(l)
                rw, rn = _calculate_weights(r)
                weight = lw + rw
                n_leaves = ln + rn
            node_weight[n.index] = weight / n_leaves
            return weight, n_leaves

        def _draw_node(node: BaseNode, y: int, width: float) -> _SubtreeInfo:
            """
            Recursively draw the part of the dendrogram under a node.

            :param node: the node to be drawn
            :param y: the value determining the position of the node with respect to the
              leaves of the tree
            :param width: width difference in the tree covered by the node
            :return info: ``_SubtreeInfo`` which contains weights and labels
            """
            if node.is_leaf:
                self.style.draw_link_leg(
                    bottom=0.0,
                    top=width,
                    leaf=y,
                    weight=node.weight,
                    tree_height=data.max_distance,
                )

                return _SubtreeInfo(labels=[node.label], weight=node.weight)

            else:
                child_left, child_right = data.children(node=node)
                if node_weight[child_left.index] > node_weight[child_right.index]:
                    child_left, child_right = child_right, child_left

                info_left = _draw_node(
                    node=child_left, y=y, width=node.children_distance
                )
                info_right = _draw_node(
                    node=child_right,
                    y=y + len(info_left.labels),
                    width=node.children_distance,
                )

                info = _SubtreeInfo(
                    labels=info_left.labels + info_right.labels,
                    weight=info_left.weight + info_right.weight,
                )

                self.style.draw_link_connector(
                    bottom=node.children_distance,
                    top=width,
                    first_leaf=y,
                    n_leaves_left=len(info_left.labels),
                    n_leaves_right=len(info_right.labels),
                    weight=info.weight,
                    tree_height=data.max_distance,
                )

                return info

        _calculate_weights(data.root)

        tree_info = _draw_node(node=data.root, y=0, width=data.max_distance)
        self.style.draw_leaf_labels(tree_info.labels)<|MERGE_RESOLUTION|>--- conflicted
+++ resolved
@@ -3,11 +3,7 @@
 """
 
 import logging
-<<<<<<< HEAD
-from typing import NamedTuple, Type, List, Mapping
-=======
 from typing import List, Mapping, NamedTuple, Type
->>>>>>> f127ec1a
 
 import numpy as np
 
