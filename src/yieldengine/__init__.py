--- conflicted
+++ resolved
@@ -16,11 +16,7 @@
 _T = TypeVar("_T")
 ListLike = Union[np.ndarray, pd.Series, Sequence[_T]]
 MatrixLike = Union[
-<<<<<<< HEAD
-    np.ndarray, pd.Series, pd.DataFrame, Sequence[Union[_T, "MatrixLike"[_T]]]
-=======
     np.ndarray, pd.Series, pd.DataFrame, Sequence[Union[_T, "MatrixLike[_T]"]]
->>>>>>> adfeaaf7
 ]
 
 
