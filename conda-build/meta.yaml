--- conflicted
+++ resolved
@@ -14,21 +14,12 @@
     - pip>=19.1
     - python{{ environ.get('FACET_V_PYTHON_BUILD', '=3.8.*') }}
   run:
-<<<<<<< HEAD
-    - python>=3.6,<4.0
-    - pandas{{ environ.get('FACET_V_PANDAS', '>=0.24,<=1.1') }}
-    - numpy{{ environ.get('FACET_V_NUMPY', '>=1.16,<=1.19') }}
-    - matplotlib{{ environ.get('FACET_V_MATPLOT', '>=3.1,<=3.3') }}
-    - joblib{{ environ.get('FACET_V_JOBLIB', '>=0.13,<=1.16') }}
-    - scipy{{ environ.get('FACET_V_SCIPY', '>=1.2,<=1.5') }}
-=======
     - python{{ environ.get('FACET_V_PYTHON', '>=3.6,<4') }}
     - pandas{{ environ.get('FACET_V_PANDAS', '>=0.24,<1.2') }}
     - numpy{{ environ.get('FACET_V_NUMPY', '>=1.16,<1.20') }}
     - matplotlib{{ environ.get('FACET_V_MATPLOT', '>=3.0,<3.4') }}
     - joblib{{ environ.get('FACET_V_JOBLIB', '>=0.13,<1.17') }}
     - scipy{{ environ.get('FACET_V_SCIPY', '>=1.2,<1.6') }}
->>>>>>> 7a2eda18
     - pyyaml>=5
     - typing_inspect>=0.4
 test:
